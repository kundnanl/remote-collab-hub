--- conflicted
+++ resolved
@@ -16,27 +16,11 @@
   onboardingComplete Boolean              @default(false)
   createdAt          DateTime             @default(now())
   updatedAt          DateTime             @updatedAt
-<<<<<<< HEAD
 
   organizations      OrganizationMember[]
   documents          Document[]   @relation("UserDocuments")
   permissions        Permission[]
   roomMemberships    RoomMember[]
-}
-
-model Organization {
-  id            String               @id @default(cuid())
-  clerkOrgId    String               @unique
-  name          String
-  createdAt     DateTime             @default(now())
-  updatedAt     DateTime             @updatedAt
-
-  members       OrganizationMember[]
-  Document      Document[]
-  virtualOffice VirtualOffice?
-=======
-
-  organizations      OrganizationMember[]
 
   documents   Document[]   @relation("UserDocuments")
   permissions Permission[]
@@ -71,7 +55,6 @@
   taskRelations TaskRelation[]
   taskComments TaskComment[]
   taskActivities TaskActivity[]
->>>>>>> ee560744
 }
 
 model OrganizationMember {
@@ -97,13 +80,8 @@
   createdAt DateTime @default(now())
   updatedAt DateTime @updatedAt
 
-<<<<<<< HEAD
-  owner        User          @relation("UserDocuments", fields: [ownerId], references: [clerkId])
-  organization Organization  @relation(fields: [orgId], references: [clerkOrgId])
-=======
   owner        User         @relation("UserDocuments", fields: [ownerId], references: [clerkId])
   organization Organization @relation(fields: [orgId], references: [clerkOrgId])
->>>>>>> ee560744
   permissions  Permission[]
 }
 
@@ -119,7 +97,6 @@
   @@unique([userId, documentId])
 }
 
-<<<<<<< HEAD
 model VirtualOffice {
   id             String        @id @default(cuid())
   organizationId String        @unique
@@ -130,20 +107,13 @@
   updatedAt DateTime @updatedAt
 }
 
-model Room {
-  id             String        @id @default(cuid())
-  name           String
-  description    String?
-  officeId       String
-  virtualOffice  VirtualOffice @relation(fields: [officeId], references: [id])
-=======
 enum RoomKind {
   HUDDLE
   MEETING
   FOCUS
   TEAM
   CUSTOM
-}
+
 
 model Room {
   id           String    @id @default(cuid())
@@ -155,7 +125,6 @@
   createdBy    String    // User.clerkId
   createdAt    DateTime  @default(now())
   updatedAt    DateTime  @updatedAt
->>>>>>> ee560744
 
   organization Organization @relation(fields: [orgId], references: [clerkOrgId])
   creator      User         @relation("RoomCreator", fields: [createdBy], references: [clerkId])
@@ -178,7 +147,6 @@
   @@index([roomId, startedAt])
 }
 
-<<<<<<< HEAD
 enum PresenceStatus {
   ONLINE
   OFFLINE
@@ -186,8 +154,7 @@
   IN_MEETING
 }
 
-=======
->>>>>>> ee560744
+
 enum PermissionRole {
   VIEWER
   EDITOR
